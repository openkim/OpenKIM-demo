{
 "cells": [
  {
   "attachments": {},
   "cell_type": "markdown",
   "metadata": {},
   "source": [
    "# Welcome to the OpenKIM tutorial!\n",
    "This tutorial demonstrates the basic usage of KIM models in LAMMPS and ASE. Other supported calculators are listed [here](https://openkim.org/projects-using-kim/). Also included is a demonstration of advanced querying of the new EquilibriumCrystalStructure tests for arbitrary crystals to construct a thermodynamic convex hull for an interatomic potential.\n",
    "\n",
    "To run any cells with code, click on them and press shift+enter or press the run button. Commands with a leading ``!\" are shell commands, otherwise they are Python. \n",
    "\n",
    "This Binder is an instance of the [KIM Developer Platform (KDP)](https://openkim.org/doc/evaluation/kim-developer-platform/). Most of the examples in this tutorial are relevant to using OpenKIM models in production simulations. If you are interested in the special features of the KDP for KIM content development, see the following notebook:\n",
    "\n",
    "[KIM Content development using the KIM Developer Platform](kdp.ipynb)"
   ]
  },
  {
   "attachments": {},
   "cell_type": "markdown",
   "metadata": {},
   "source": [
    "# Using OpenKIM models in your simulations"
   ]
  },
  {
   "attachments": {},
   "cell_type": "markdown",
   "metadata": {},
   "source": [
    "To use KIM models, the [KIM API](https://openkim.org/kim-api/) must be installed, as well as the models you wish to use. See [Obtaining KIM Models](https://openkim.org/doc/usage/obtaining-models/) for instructions on installing the API and models separately or as a single package.\n",
    "\n",
    "The KIM API is already installed in this Binder. In addition to the API for using KIM models in simulations, it provides the `kim-api-collections-management` utility with several subcommands, some of which are demonstrated here. Use it to install some models now (first set for the LAMMPS demo, second for the ASE demo):"
   ]
  },
  {
   "cell_type": "code",
   "execution_count": null,
   "metadata": {},
   "outputs": [],
   "source": [
    "!kim-api-collections-management install user SW_StillingerWeber_1985_Si__MO_405512056662_006\n",
    "!kim-api-collections-management install user Sim_LAMMPS_ReaxFF_ManzanoMoeiniMarinelli_2012_CaSiOH__SM_714124634215_000"
   ]
  },
  {
   "cell_type": "code",
   "execution_count": null,
   "metadata": {},
   "outputs": [],
   "source": [
    "!kim-api-collections-management install user EAM_Dynamo_SongMendelev_2021_AlSm__MO_722733117926_000"
   ]
  },
  {
   "cell_type": "markdown",
   "metadata": {},
   "source": [
    "The following command shows the installed models:"
   ]
  },
  {
   "cell_type": "code",
   "execution_count": null,
   "metadata": {},
   "outputs": [],
   "source": [
    "!kim-api-collections-management list"
   ]
  },
  {
   "attachments": {},
   "cell_type": "markdown",
   "metadata": {},
   "source": [
    "Now you are ready to use OpenKIM in your preferred simulator:\n",
    "\n",
    "[LAMMPS example](lammps_examples/lammps.ipynb)\n",
    "\n",
    "[ASE example](ase.ipynb)"
   ]
  },
  {
<<<<<<< HEAD
   "attachments": {},
   "cell_type": "markdown",
=======
   "cell_type": "markdown",
   "metadata": {},
   "source": [
    "# Querying OpenKIM\n",
    "\n",
    "Because everything archived in OpenKIM can be queried, the possibilities of using OpenKIM queries are endless. We have already seen how they can be used to query lattice constants to set up simulations. For more information about ways to query OpenKIM, see:\n",
    "\n",
    "https://openkim.org/doc/usage/kim-query/\n",
    "\n",
    "https://query.openkim.org/\n",
    "\n",
    "As a simple example, we can use the kim-query Python package to query the bulk moduli of the two models we examined in the LAMMPS example to see if we ranked them correctly:"
   ]
  },
  {
   "cell_type": "code",
   "execution_count": null,
>>>>>>> 01700776
   "metadata": {},
   "outputs": [],
   "source": [
    "from kim_query import get_bulk_modulus_isothermal_cubic\n",
    "\n",
    "print(get_bulk_modulus_isothermal_cubic([\"SW_StillingerWeber_1985_Si__MO_405512056662_006\"],[\"diamond\"],[\"Si\"],[\"GPa\"]))\n",
    "print(get_bulk_modulus_isothermal_cubic([\"Sim_LAMMPS_ReaxFF_ManzanoMoeiniMarinelli_2012_CaSiOH__SM_714124634215_000\"],[\"diamond\"],[\"Si\"],[\"GPa\"]))"
   ]
  },
  {
   "attachments": {},
   "cell_type": "markdown",
   "metadata": {},
   "source": [
    "## Thermodynamic convex hull of an interatomic potential\n",
    "\n",
    "As the final demo we show how to use advanced querying to construct a thermodynamic convex hull from the results of the new [EquilibriumCrystalStructure test driver](https://openkim.org/id/EquilibriumCrystalStructure__TD_457028483760_000) and compare them to reference data. A [convex hull](https://arxiv.org/pdf/1806.06901.pdf) is a common product of of DFT materials discovery databases such as AFLOW. Compounds on the hull, and only those on the hull, are predicted to be stable. Now that OpenKIM is able to compute properties for arbitrary multi-species crystals, we can compare the hulls computed by interatomic potentials to those computed by DFT.\n",
    "\n",
    "*Note that for now we have only created tests and reference data for the AFLOW-ICSD catalog, so the number of structures is sparse and the reference data was computed using the Hubbard U correction, which is not the preferred type of calculation for convex hull construction. Stay tuned as we incorporate all 3.5 million materials from AFLOW!*\n",
    "\n",
    "You are encouraged to look at the included Python file [hull_functions.py](hull_functions.py) to see how the advanced querying works."
   ]
  },
  {
   "cell_type": "code",
   "execution_count": null,
   "metadata": {},
   "outputs": [],
   "source": [
    "from hull_functions import plot_model_hull_vs_rd\n",
    "import matplotlib.pyplot as plt\n",
    "\n",
    "species=[\"Al\",\"Ti\"]\n",
    "\n",
    "model=\"EAM_Dynamo_ZopeMishin_2003_TiAl__MO_117656786760_005\"\n",
    "#model=\"EAM_Dynamo_FarkasJones_1996_NbTiAl__MO_042691367780_000\"\n",
    "#model=\"MEAM_LAMMPS_AlmyrasSangiovanniSarakinos_2019_NAlTi__MO_958395190627_001\"\n",
    "#model=\"MEAM_LAMMPS_KimKimJung_2016_AlTi__MO_618133763375_001\"\n",
    "#model=\"MEAM_LAMMPS_KimKimJung_2017_NiAlTi__MO_478967255435_001\"\n",
    "#model=\"MEAM_LAMMPS_SunRamachandranWick_2018_TiAl__MO_022920256108_001\"\n",
    "#model=\"Tersoff_LAMMPS_PlummerRathodSrivastava_2021_TiAlC__MO_992900971352_000\"\n",
    "\n",
    "assert len(species)==2\n",
    "\n",
    "plot_model_hull_vs_rd(species,model)"
   ]
  },
  {
   "cell_type": "markdown",
   "metadata": {},
   "source": [
    "## Bonded Force Fields\n",
    "\n",
    "This version of the tutorial binder has been built with the in-development branch of LAMMPS allowing special-purpose KIM models that use type labels to work. See it in these notebooks:\n",
    "\n",
    "[LAMMPS quartz example using IFF bonded force field](bonded/bonded.ipynb)"
   ]
  }
 ],
 "metadata": {
  "kernelspec": {
   "display_name": "Python 3 (ipykernel)",
   "language": "python",
   "name": "python3"
  },
  "language_info": {
   "codemirror_mode": {
    "name": "ipython",
    "version": 3
   },
   "file_extension": ".py",
   "mimetype": "text/x-python",
   "name": "python",
   "nbconvert_exporter": "python",
   "pygments_lexer": "ipython3",
   "version": "3.8.10"
  }
 },
 "nbformat": 4,
 "nbformat_minor": 4
}<|MERGE_RESOLUTION|>--- conflicted
+++ resolved
@@ -81,10 +81,6 @@
    ]
   },
   {
-<<<<<<< HEAD
-   "attachments": {},
-   "cell_type": "markdown",
-=======
    "cell_type": "markdown",
    "metadata": {},
    "source": [
@@ -102,7 +98,6 @@
   {
    "cell_type": "code",
    "execution_count": null,
->>>>>>> 01700776
    "metadata": {},
    "outputs": [],
    "source": [
